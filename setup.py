--- conflicted
+++ resolved
@@ -4,21 +4,13 @@
 setup(
   name = 'reliapy',         # How you named your package folder (MyLib)
   packages = ['reliapy'],   # Chose the same as "name"
-<<<<<<< HEAD
-  version = '0.1',      # Start with a small number and increase it with every change you make
-=======
   version = '0.1.0',      # Start with a small number and increase it with every change you make
->>>>>>> df05cf5c
   license='MIT',        # Chose a license from here: https://help.github.com/articles/licensing-a-repository
   description = 'Reliapy is a python toolbox focused in the risk and reliability analysis of engineering systems',   # Give a short description about your library
   author = 'Ketson R. M. dos Santos',                   # Type in your name
   author_email = 'reliapy.py@gmail.com',      # Type in your E-Mail
   url = 'https://github.com/user/reponame',   # Provide either the link to your github or to your website
-<<<<<<< HEAD
-  download_url = 'https://github.com/e-risk/reliapy/archive/v_01.tar.gz',    # I explain this later on
-=======
   download_url = 'https://github.com/e-risk/reliapy/archive/v_010.tar.gz',    # I explain this later on
->>>>>>> df05cf5c
   keywords = ['Structural Reliability', 'Stochastic Process', 'Probability'],   # Keywords that define your package best
   install_requires=[            # I get to this in a second
           'numpy',
